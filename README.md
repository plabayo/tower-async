--- conflicted
+++ resolved
@@ -144,13 +144,6 @@
 And in general welcome any contributions.
 Best to do come and chat with us prior to starting any big endavours.
 
-<<<<<<< HEAD
-> Are these crates compatible with the original Tower Ecosystem
-
-No, not at the moment.
-
-We welcome however contributions to make this opt-in bridge a possibility.
-
 > Where is the `tower-async-http` Classifier and Tracing code?
 
 As this feature requires on the Retry functionality of `tower`,
@@ -158,8 +151,6 @@
 
 We very much welcome contributions to make this a possibility.
 
-=======
->>>>>>> bce0d23b
 ## License
 
 This project is licensed under the [MIT license](LICENSE).
